--- conflicted
+++ resolved
@@ -15,13 +15,8 @@
     "test": "make test"
   },
   "dependencies": {
-<<<<<<< HEAD
-    "socket.io-parser": "2.1.2",
-    "engine.io": "1.0.4",
-=======
     "engine.io": "1.0.5",
     "socket.io-parser": "2.1.2",
->>>>>>> f537560b
     "socket.io-client": "1.0.0-pre",
     "socket.io-adapter": "0.2.0",
     "has-binary-data": "0.1.0",
